--- conflicted
+++ resolved
@@ -29,10 +29,7 @@
     GENERIC_REST_BEHAVIOR_PLUGIN_NAME: str
     GENERIC_REST_MESSAGE_URL: str
     GENERIC_REST_REACTION_URL: str
-<<<<<<< HEAD
     GENERIC_REST_BOT_ID: str
-=======
->>>>>>> 94ed92ba
 
 @pytest.fixture
 def rest_config_data():
@@ -42,12 +39,8 @@
         "GENERIC_REST_ROUTE_METHODS": ["POST"],
         "GENERIC_REST_BEHAVIOR_PLUGIN_NAME": "behavior_plugin",
         "GENERIC_REST_MESSAGE_URL": "http://example.com/message",
-<<<<<<< HEAD
         "GENERIC_REST_REACTION_URL": "http://example.com/reaction",
-        "GENERIC_REST_BOT_ID": "bot_id",
-=======
-        "GENERIC_REST_REACTION_URL": "http://example.com/reaction"
->>>>>>> 94ed92ba
+        "GENERIC_REST_BOT_ID": "bot_id"
     }
 
 @pytest.fixture
@@ -134,10 +127,7 @@
     # Créer un objet IncomingNotificationDataBase directement
     event_data = IncomingNotificationDataBase(
         timestamp="1726517013.695621",
-<<<<<<< HEAD
-=======
         converted_timestamp="2024-09-16 22:04:51",
->>>>>>> 94ed92ba
         event_label="thread_message",
         channel_id=1,
         thread_id=19,
@@ -231,8 +221,6 @@
         await generic_rest_plugin.remove_reaction(event, channel_id, timestamp, reaction_name)
 
 @pytest.mark.asyncio
-<<<<<<< HEAD
-=======
 async def test_request_to_notification_data(generic_rest_plugin):
     # Créer des données d'événement plus complètes pour correspondre à IncomingNotificationDataBase
     event_data = {
@@ -272,7 +260,6 @@
     assert notification_data.converted_timestamp is not None
 
 @pytest.mark.asyncio
->>>>>>> 94ed92ba
 async def test_post_notification(generic_rest_plugin):
     notification = MagicMock(spec=OutgoingNotificationDataBase)
     notification.to_dict.return_value = {"key": "value"}
@@ -439,7 +426,7 @@
 
     assert generic_rest_plugin.post_notification.called
 
-<<<<<<< HEAD
+
 #@pytest.mark.asyncio
 #async def test_upload_file_not_implemented(generic_rest_plugin):
 #    event = MagicMock()
@@ -447,16 +434,6 @@
 #    with pytest.raises(NotImplementedError):
 #        await generic_rest_plugin.upload_file(event, b"file_content", "filename.txt", "title")
 
-=======
-@pytest.mark.asyncio
-async def test_upload_file_not_implemented(generic_rest_plugin):
-    event = MagicMock()
-    # Ensure the method raises NotImplementedError
-    with pytest.raises(NotImplementedError):
-        await generic_rest_plugin.upload_file(event, b"file_content", "filename.txt", "title")
->>>>>>> 94ed92ba
-
-
 @pytest.mark.asyncio
 async def test_request_to_notification_data_invalid_data(generic_rest_plugin):
     invalid_event_data = {"invalid_key": "invalid_value"}
