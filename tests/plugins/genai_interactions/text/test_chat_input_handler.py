--- conflicted
+++ resolved
@@ -165,11 +165,7 @@
     # Adding file contents and images
     incoming_notification.files_content = ["file content 1", "file content 2"]
     incoming_notification.images = ["base64_image_data_1", "base64_image_data_2"]
-<<<<<<< HEAD
     incoming_notification.timestamp = "1633090572.000200"  # Example Unix timestamp
-=======
-    incoming_notification.converted_timestamp = "2024-01-01T00:00:00Z"  # Horodatage statique pour le test
->>>>>>> 94ed92ba
 
     # Mocking necessary methods
     chat_input_handler.backend_internal_data_processing_dispatcher.read_data_content = AsyncMock(return_value="mocked general behavior content")
@@ -201,28 +197,19 @@
         )
         assert messages[0]['content'] == expected_system_content
 
-<<<<<<< HEAD
         # Ensure the user message content is correct
         assert messages[1]['role'] == 'user'
         user_content = messages[1]['content']
         assert user_content[0]['type'] == 'text'
 
         # Use the raw timestamp for comparison
-=======
-        # Validate the user message
-        assert messages[1]['role'] == 'user'
-        user_content = messages[1]['content']
-
-        # Validate the text portion of the user message
-        assert user_content[0]['type'] == 'text'
->>>>>>> 94ed92ba
+
         expected_text = (
             f"Timestamp: {incoming_notification.timestamp}, [username]: {incoming_notification.user_name}, "
             f"[user id]: {incoming_notification.user_id}, [user email]: {incoming_notification.user_email}, "
             f"[Directly mentioning you]: {incoming_notification.is_mention}, [message]: {incoming_notification.text}"
         )
-<<<<<<< HEAD
-=======
+
         assert user_content[0]['text'] == expected_text
 
         # Validate that file contents are included
@@ -239,7 +226,6 @@
 
         # Now assert the total length of user_content
         assert len(user_content) == 5  # 1 text message, 2 files, and 2 images
->>>>>>> 94ed92ba
 
         # Compare with the raw timestamp
         assert user_content[0]['text'] == expected_text
