--- conflicted
+++ resolved
@@ -1,4 +1,3 @@
-<<<<<<< HEAD
 from typing import List, Optional, Tuple  
   
 from core.backend.internal_queue_processing_base import InternalQueueProcessingBase  
@@ -188,214 +187,4 @@
         """  
         plugin = self.get_plugin(plugin_name)  
         self.logger.info(f"Creating data container for {plugin.plugin_name}.")  
-        await plugin.create_container(data_container)  
-=======
-from typing import List, Optional, Tuple
-
-from core.backend.internal_queue_processing_base import InternalQueueProcessingBase
-
-
-class BackendInternalQueueProcessingDispatcher(InternalQueueProcessingBase):
-    """
-    Dispatcher for managing internal queue processing plugins.
-    """
-
-    def __init__(self, global_manager):
-        from core.global_manager import GlobalManager
-        self.global_manager: GlobalManager = global_manager
-        self.logger = self.global_manager.logger
-        self.plugins: List[InternalQueueProcessingBase] = []
-        self.default_plugin_name = None
-        self.default_plugin: Optional[InternalQueueProcessingBase] = None
-
-    def initialize(self, plugins: List[InternalQueueProcessingBase] = None):
-        if not plugins:
-            self.logger.error("No plugins provided for BackendInternalQueueProcessingDispatcher")
-            return
-
-        self.plugins = plugins
-        self.default_plugin_name = self.global_manager.bot_config.INTERNAL_QUEUE_PROCESSING_DEFAULT_PLUGIN_NAME
-        self.default_plugin = self.get_plugin(self.default_plugin_name)
-
-    def get_plugin(self, plugin_name=None):
-        if plugin_name is None:
-            if self.default_plugin is None:
-                raise ValueError("No default plugin configured")
-            return self.default_plugin
-
-        for plugin in self.plugins:
-            if plugin.plugin_name == plugin_name:
-                return plugin
-
-        self.logger.error(
-            f"BackendInternalQueueProcessingDispatcher: Plugin '{plugin_name}' not found, returning default plugin")
-        if self.default_plugin is None:
-            raise ValueError(f"Plugin '{plugin_name}' not found and no default plugin is set")
-        return self.default_plugin
-
-    @property
-    def plugins(self) -> List[InternalQueueProcessingBase]:
-        return self._plugins
-
-    @plugins.setter
-    def plugins(self, value: List[InternalQueueProcessingBase]):
-        self._plugins = value
-
-    @property
-    def plugin_name(self) -> str:
-        """
-        This property provides the plugin name.
-        """
-        return "backend_internal_queue_processing_dispatcher"  # Implémentation de la méthode abstraite
-
-    @property
-    def messages_queue(self, plugin_name=None):
-        plugin: InternalQueueProcessingBase = self.get_plugin(plugin_name)
-        return plugin.messages_queue
-
-    @property
-    def messages_queue_ttl(self, plugin_name=None):
-        plugin: InternalQueueProcessingBase = self.get_plugin(plugin_name)
-        return plugin.messages_queue_ttl
-
-    @property
-    def internal_events_queue(self, plugin_name=None):
-        plugin: InternalQueueProcessingBase = self.get_plugin(plugin_name)
-        return plugin.internal_events_queue
-
-    @property
-    def internal_events_queue_ttl(self, plugin_name=None):
-        plugin: InternalQueueProcessingBase = self.get_plugin(plugin_name)
-        return plugin.internal_events_queue_ttl
-
-    @property
-    def external_events_queue(self, plugin_name=None):
-        plugin: InternalQueueProcessingBase = self.get_plugin(plugin_name)
-        return plugin.external_events_queue
-
-    @property
-    def external_events_queue_ttl(self, plugin_name=None):
-        plugin: InternalQueueProcessingBase = self.get_plugin(plugin_name)
-        return plugin.external_events_queue_ttl
-
-    @property
-    def wait_queue(self, plugin_name=None):
-        plugin: InternalQueueProcessingBase = self.get_plugin(plugin_name)
-        return plugin.wait_queue
-
-    @property
-    def wait_queue_ttl(self, plugin_name=None):
-        plugin: InternalQueueProcessingBase = self.get_plugin(plugin_name)
-        return plugin.wait_queue_ttl
-
-    async def enqueue_message(self, data_container: str, channel_id: str, thread_id: str, message_id: str, message: str,
-                              guid: str, plugin_name: Optional[str] = None) -> None:
-        """
-        Adds a message to the queue for a given channel and thread, including a GUID for uniqueness.
-        """
-        plugin = self.get_plugin(plugin_name)
-
-        # Logging pour suivi
-        self.logger.debug(
-            f"Enqueuing message in {channel_id}_{thread_id}_{message_id}_{guid} through {plugin.plugin_name}.")
-
-        # Ajout du GUID dans l'appel à la méthode enqueue du plugin
-        await plugin.enqueue_message(data_container=data_container, channel_id=channel_id, thread_id=thread_id,
-                                     message_id=message_id, message=message, guid=guid)
-
-    async def dequeue_message(self, data_container: str, channel_id: str, thread_id: str, message_id: str, guid: str,
-                              plugin_name: Optional[str] = None) -> None:
-        """
-        Removes a message from the queue after processing, using the GUID for uniqueness.
-        """
-        plugin = self.get_plugin(plugin_name)
-
-        # Logging pour suivi
-        self.logger.debug(
-            f"Dequeuing message {message_id}_{guid} from {channel_id}_{thread_id} through {plugin.plugin_name}.")
-
-        # Appel à la méthode dequeue avec le message_id et le guid
-        await plugin.dequeue_message(data_container=data_container, channel_id=channel_id, thread_id=thread_id,
-                                     message_id=message_id, guid=guid)
-
-    async def get_next_message(self, data_container: str, channel_id: str, thread_id: str, current_message_id: str,
-                               plugin_name: Optional[str] = None) -> Tuple[Optional[str], Optional[str]]:
-        """
-        Retrieves the next (oldest) message for a `channel_id` and `thread_id` after `current_message_id`.
-        Returns a tuple (message_id, message_content). If no message is found, returns (None, None).
-        """
-        plugin = self.get_plugin(plugin_name)
-        self.logger.debug(
-            f"Getting next message for channel '{channel_id}', thread '{thread_id}' with current message_id '{current_message_id}' through {plugin.plugin_name}.")
-        return await plugin.get_next_message(data_container=data_container, channel_id=channel_id, thread_id=thread_id,
-                                             current_message_id=current_message_id)
-
-    async def has_older_messages(self, data_container: str, channel_id: str, thread_id: str, current_message_id: str,
-                                 plugin_name: Optional[str] = None) -> bool:
-        """
-        Checks if there are any older messages waiting in the queue for the given channel and thread.
-        """
-        plugin = self.get_plugin(plugin_name)
-        self.logger.debug(f"Checking for older messages in {channel_id}_{thread_id} through {plugin.plugin_name}.")
-        return await plugin.has_older_messages(data_container=data_container, channel_id=channel_id,
-                                               thread_id=thread_id, current_message_id=current_message_id)
-
-    async def clear_messages_queue(self, data_container: str, channel_id: str, thread_id: str,
-                                   plugin_name: Optional[str] = None) -> None:
-        """
-        Clears all messages in the queue for a given channel and thread.
-        """
-        plugin = self.get_plugin(plugin_name)
-        self.logger.info(
-            f"Clearing messages queue for channel '{channel_id}', thread '{thread_id}' through {plugin.plugin_name}.")
-        await plugin.clear_messages_queue(data_container=data_container, channel_id=channel_id, thread_id=thread_id)
-
-    async def get_all_messages(self, data_container: str, channel_id: str, thread_id: str,
-                               plugin_name: Optional[str] = None) -> List[str]:
-        """
-        Retrieves the contents of all messages for a `channel_id` and `thread_id`.
-        Returns a list of message contents.
-        """
-        plugin = self.get_plugin(plugin_name)
-        self.logger.info(
-            f"Retrieving all messages for channel '{channel_id}', thread '{thread_id}' through {plugin.plugin_name}.")
-        return await plugin.get_all_messages(data_container=data_container, channel_id=channel_id, thread_id=thread_id)
-
-    async def cleanup_expired_messages(self, data_container: str, channel_id: str, thread_id: str, ttl_seconds: int,
-                                       plugin_name: Optional[str] = None) -> None:
-        """
-        Cleans up expired messages for a given thread/channel in the queue based on TTL.
-        Removes messages whose creation time exceeds the TTL.
-        """
-        plugin = self.get_plugin(plugin_name)
-        self.logger.info(
-            f"Cleaning up expired messages for channel '{channel_id}', thread '{thread_id}' through {plugin.plugin_name}.")
-        await plugin.cleanup_expired_messages(data_container=data_container, channel_id=channel_id, thread_id=thread_id,
-                                              ttl_seconds=ttl_seconds)
-
-    async def clear_all_queues(self, plugin_name: Optional[str] = None) -> None:
-        """
-        Clears all messages across all queues for the specified plugin.
-        This removes all messages, regardless of TTL.
-        """
-        plugin = self.get_plugin(plugin_name)
-        self.logger.info(f"Clearing all queues through {plugin.plugin_name}.")
-        await plugin.clear_all_queues()
-
-    async def clean_all_queues(self, plugin_name: Optional[str] = None) -> None:
-        """
-        Cleans up expired messages across all queues at startup based on TTL.
-        This ensures no expired messages remain in the system across all channels and threads.
-        """
-        plugin = self.get_plugin(plugin_name)
-        self.logger.info(f"Cleaning all expired messages from queues through {plugin.plugin_name}.")
-        await plugin.clean_all_queues()
-
-    async def create_container(self, data_container, plugin_name: Optional[str] = None):
-        """
-        Creates a new data container for the specified plugin.
-        """
-        plugin = self.get_plugin(plugin_name)
-        self.logger.info(f"Creating data container for {plugin.plugin_name}.")
-        await plugin.create_container(data_container)
->>>>>>> faa33629
+        await plugin.create_container(data_container)  