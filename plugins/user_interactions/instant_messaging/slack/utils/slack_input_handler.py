import base64
import inspect
import io
import json
import os
import re
import zipfile
from datetime import datetime, timezone

from zoneinfo import ZoneInfo
import requests
from bs4 import BeautifulSoup
from PIL import Image
from pypdf import PdfReader
from slack_sdk import WebClient

from core.global_manager import GlobalManager
from plugins.user_interactions.instant_messaging.slack.slack_event_data import (
    SlackEventData,
)
from plugins.user_interactions.instant_messaging.slack.utils.slack_block_processor import (
    SlackBlockProcessor,
)
from utils.plugin_manager.plugin_manager import PluginManager


class SlackInputHandler:
    def __init__(self, global_manager : GlobalManager, slack_config):
        from ..slack import SlackConfig
        self.global_manager = global_manager
        self.logger = global_manager.logger
        self.plugin_manager : PluginManager = global_manager.plugin_manager
        self.slack_config : SlackConfig = slack_config
        self.APPLICATION_PLACEHOLDER = 'application/pdf'
        if self.slack_config is None:
            self.logger.error("No 'SLACK' configuration found in 'USER_INTERACTIONS_PLUGINS'")
            return

        self.SLACK_API_URL = self.slack_config.SLACK_API_URL
        if self.SLACK_API_URL is None:
            self.logger.error("No 'SLACK_API_URL' found in 'SLACK' configuration")
            return

        self.SLACK_USER_INFO = f'{self.SLACK_API_URL}users.info?user='
        self.SLACK_POST_MESSAGE = f'{self.SLACK_API_URL}chat.postMessage'

        self.SLACK_MESSAGE_TTL = self.slack_config.SLACK_MESSAGE_TTL

        if self.SLACK_MESSAGE_TTL is None:
            self.logger.error("No 'SLACK_MESSAGE_TTL' found in 'SLACK' configuration")
            return

        self.SLACK_AUTHORIZED_CHANNELS = self.slack_config.SLACK_AUTHORIZED_CHANNELS.split(",")
        self.SLACK_AUTHORIZED_APPS = self.slack_config.SLACK_AUTHORIZED_APPS.split(",")
        self.SLACK_AUTHORIZED_WEBHOOKS = self.slack_config.SLACK_AUTHORIZED_WEBHOOKS.split(",")
        self.SLACK_BOT_USER_ID = self.slack_config.SLACK_BOT_USER_ID
        self.SLACK_BOT_TOKEN = self.slack_config.SLACK_BOT_TOKEN
        self.SLACK_BOT_USER_TOKEN = self.slack_config.SLACK_BOT_USER_TOKEN
        self.client = WebClient(token=self.SLACK_BOT_TOKEN)
        self.WORKSPACE_NAME = self.slack_config.WORKSPACE_NAME

    def is_message_too_old(self, event_ts):

        # Convertir le timestamp de l'événement en objet datetime
        event_datetime = event_ts
        # Obtenir le datetime actuel
        current_datetime = datetime.now(timezone.utc)
        # Calculer la différence
        diff = current_datetime - event_datetime
        return diff.total_seconds() > self.SLACK_MESSAGE_TTL

    async def is_relevant_message(self, event_type, event_ts, user_id, app_id, api_app_id, bot_user_id, channel_id):

        if event_type == "reaction_added":
            self.logger.info("Ignoring emoji reaction notification")
            return False

        # Ignore events prior to TTL
        elif self.is_message_too_old(event_ts):
            self.info("Ignoring old message notification")
            return False

        elif user_id == bot_user_id:
            self.logger.info("Ignoring message from the bot itself.")
            return False

        elif (app_id not in self.SLACK_AUTHORIZED_APPS and app_id is not None):
            self.logger.info(f"Ignoring event from unauthorized app: {app_id}")
            return False
        
        elif (api_app_id not in self.SLACK_AUTHORIZED_WEBHOOKS and api_app_id is not None and app_id is None):
            self.logger.info(f"Ignoring event from unauthorized webhook: {api_app_id}")
            return False

        elif channel_id not in self.SLACK_AUTHORIZED_CHANNELS:
            self.logger.info(f"Ignoring event from unauthorized channel: {channel_id}")
            return False
        else:
            return True

    async def format_slack_timestamp(self, slack_timestamp: str) -> str:
        # Convert Slack timestamp to UTC datetime
        timestamp_float = float(slack_timestamp)

        # Convert the Unix timestamp to a UTC datetime object
        utc_dt = datetime.fromtimestamp(timestamp_float, tz=timezone.utc)

        # Define the Paris timezone
        paris_tz = ZoneInfo("Europe/Paris")

        # Convert UTC datetime to Paris time
        paris_dt = utc_dt.astimezone(paris_tz)

        # Format the datetime object to a readable string
        paris_time = paris_dt.strftime('%Y-%m-%d %H:%M:%S')
        return paris_time

    # Function to get user info
    def get_user_info(self, user_id):
        if user_id is not None:
            try:
                slack_token = os.environ.get('SLACK_BOT_TOKEN')
                headers = {
                    'Authorization': f'Bearer {slack_token}'
                }

                response = requests.get(f'{self.SLACK_USER_INFO}{user_id}', headers=headers)
                response.raise_for_status()  # This will raise an exception for 4xx and 5xx status codes
            except requests.exceptions.RequestException as e:
                self.logger.error(f"Failed to fetch user info: {e}")
                return None, None

            try:
                user_info = response.json()
                if user_info and user_info.get('ok'):
                    user = user_info.get('user')
                    name = user.get('name')
                    email = user.get('profile', {}).get('email')
                    return name, email
                else:
                    self.logger.error(f"Failed to fetch user info: {user_info.get('error', 'Unknown error')}")
                    return None, None
            except ValueError as e:
                self.logger.error(f"Failed to parse user info: {e}")
                return None, None
        else:
            return None, None

    def extract_event_details(self, event):
        try:
            ts = event.get('ts')
            user_id = event.get('user')
            app_id = event.get('app_id')
            api_app_id = event.get('api_app_id')
            username = event.get("username")
            channel_id = event.get('channel')
            main_timestamp = event.get('ts')
            return ts, user_id, app_id, api_app_id, username, channel_id, main_timestamp
        except Exception as e:
            self.logger.error(f"Failed to extract event details: {e}")
            return None, None, None, None, None, None, None

    def process_message_event(self, event, bot_user_id, timestamp):
        try:
            text = event.get('text', event.get('message', {}).get('text', ''))
            is_mention = f"<@{bot_user_id}>" in text
            response_id = event.get('thread_ts', timestamp)
            return text, is_mention, response_id
        except Exception as e:
            self.logger.error(f"Error processing message event: {e}")
            return None, None, None

    def determine_event_label_and_thread_id(self, event, thread_id, timestamp):
        try:
            if thread_id is not None and thread_id != timestamp:
                event_label = "thread_message"
                thread_id = event.get('thread_ts', timestamp)
            else:
                event_label = "message"
                thread_id = thread_id if thread_id else timestamp
            return event_label, thread_id
        except Exception as e:
            self.logger.error(f"Error determining event label and thread timestamp: {e}")
            return None, None

    async def handle_exception(self, e, channel_id, timestamp, req):
        self.logger.error(f"Error processing request from Slack: {e} {str(req)}")
        try:
            data = await req.json()
            self.logger.error(f"Request data: {data}")
        except Exception as ex:
            self.logger.error(f"Error reading request data: {ex}")

    def resize_image(self, image_bytes, max_size):
        image = Image.open(io.BytesIO(image_bytes))
        if image.mode in ("RGBA", "P"):  # Check if image has transparency
            image = image.convert("RGB")  # Convert image to RGB
        width, height = image.size
        if width > max_size[0] or height > max_size[1]:  # Only resize if the image is larger than max_size
            ratio = min(max_size[0]/width, max_size[1]/height)
            new_size = (int(width*ratio), int(height*ratio))
            image = image.resize(new_size, Image.BILINEAR)
        byte_arr = io.BytesIO()
        image.save(byte_arr, format='JPEG')
        return byte_arr.getvalue()  # Get a bytes object from the BytesIO object

    async def handle_image_file(self, file, image_bytes=None):
        try:
            if image_bytes is None:
                image_url = file.get('url_private')
                image_bytes = await self.download_image_as_byte_array(image_url)

            if image_bytes:
                resized_image_bytes = base64.b64encode(image_bytes).decode('utf-8')
                return resized_image_bytes
        except Exception as e:
            self.logger.error(f"Failed to process image: {e}")
            return None

    async def handle_zip_file(self, file):
        try:
            file_url = file.get('url_private')
            file_content = await self.download_file_content(file_url)
            if file_content:
                files_content, zip_images = await self.extract_files_from_zip(file_content)
                return files_content, zip_images
        except Exception as e:
            self.logger.error(f"Failed to handle zip file: {e}")
            return None, None

    async def extract_files_from_zip(self, file_content):
        all_files_content = []
        zip_images = []
        try:
            with zipfile.ZipFile(io.BytesIO(file_content), 'r') as zip_ref:
                for zip_info in zip_ref.infolist():
                    with zip_ref.open(zip_info) as file_in_zip:
                        if zip_info.filename.lower().endswith(('.png', '.jpg', '.jpeg')):
                            image_data = file_in_zip.read()
                            file = {'url_private': None, 'name': zip_info.filename}
                            img_str = await self.handle_image_file(file, image_bytes=image_data)
                            zip_images.append(img_str)
                            self.logger.debug(f'Successfully processed image file {zip_info.filename}')
                        else:
                            file_content = file_in_zip.read()
                            if zip_info.filename.lower().endswith('.pdf'):
                                file = {'url_private': file_content, 'mimetype': self.APPLICATION_PLACEHOLDER, 'name': zip_info.filename}
                                text_contents = await self.handle_text_file(file, file_content=file_content)
                                all_files_content.extend(text_contents)
                                self.logger.debug(f'Successfully processed PDF file {zip_info.filename}')
                            else:
                                decoded = False
                                for encoding in ['utf-8', 'latin-1', 'cp1252']:
                                    try:
                                        file_content_decoded = file_content.decode(encoding)
                                        all_files_content.append(f"SHARED FILE FULL NAME in a ZIP : {zip_info.filename}\n THIS FILE CONTENT: \n{file_content_decoded}")
                                        self.logger.debug(f'Successfully processed text file {zip_info.filename} with encoding {encoding}')
                                        decoded = True
                                        break
                                    except UnicodeDecodeError as e:
                                        self.logger.warning(f'UnicodeDecodeError for file {zip_info.filename} with encoding {encoding}: start={e.start}, end={e.end}, reason={e.reason}')
                                if not decoded:
                                    self.logger.warning(f'Error decoding file content for file {zip_info.filename}, content might be binary.')
        except Exception as e:
            self.logger.error(f"Failed to extract files from zip: {e}")
        return all_files_content, zip_images

    async def handle_text_file(self, file, file_content=None):
        if file_content is None:
            file_url = file.get('url_private')
            file_content = await self.download_file_content(file_url)
        if file_content:
            if file.get('mimetype') == self.APPLICATION_PLACEHOLDER:
                with io.BytesIO(file_content) as open_pdf_file:
                    pdf_reader = PdfReader(open_pdf_file)
                    pdftext = f"FileName: {file.get('name')}\n"
                    for page_num in range(len(pdf_reader.pages)):
                        page = pdf_reader.pages[page_num]
                        pdftext += f"Page {page_num + 1}:\n{page.extract_text()}\n"
                    file_content = pdftext
            else:
                file_content = file_content.decode('utf-8')
            return [f"\nYOU RECEIVED A SHARED FILE FROM THE USER. FILE NAME : {file.get('name')}. Here is the file content between BEGIN OF FILE and END OF FILE marquee: ```BEGIN OF FILE \n {file_content} \n ```END OF FILE"]

    async def request_to_notification_data(self, event_data):
        try:
            self.logger.debug(f"Event data: {json.dumps(event_data, indent=2)}")
            bot_user_id = self.SLACK_BOT_USER_ID
            timestamp = event_data.get('event', {}).get('ts')
            event = event_data.get('event', {})

            if not self._is_valid_event(event, bot_user_id):
                return None

            event_type = event.get('type')
            ts, user_id, app_id, api_app_id, username, channel_id, main_timestamp = self.extract_event_details(event)
            thread_id = event.get('thread_ts')

            if event_type not in ['message', 'app_mention']:
                self.logger.info(f"Ignoring event type {event_type}")
                return None

            self.logger.info('Valid event category (message)')
            
            base64_images, files_content = await self._process_files(event)
            
            text, is_mention, response_id = self.process_message_event(event, bot_user_id, timestamp)

            if not text and not base64_images and not files_content:
                self.logger.error(f"No text, images, or files received from Slack cid:{channel_id} ts:{thread_id}")
                return

            text = await self._process_text(text, main_timestamp, user_id)

            event_label, thread_id = self.determine_event_label_and_thread_id(event, thread_id, ts)
            response_id = ts if thread_id == '' else thread_id

            event_data_instance = await self._create_event_data_instance(
                ts, channel_id, thread_id, response_id, user_id, app_id, api_app_id, username, is_mention, text, base64_images, files_content
            )

            if text or event_data_instance.images or event_data_instance.files_content:
                self.logger.debug(str(event_data_instance))
                return event_data_instance

        except Exception as e:
            await self.handle_exception(e, channel_id, ts, event_data)

    def _is_valid_event(self, event, bot_user_id):
        if event.get('subtype') == 'message_changed':
            event = event.get('message')
            if event.get('user') == bot_user_id or event.get('user') is None:
                self.logger.info("Discarding request after analysis: received message_changed from Bot")
                return False
        return True

    async def _process_files(self, event):
        base64_images = []
        files_content = []
        if event.get('subtype') == 'file_share' and 'files' in event:
            self.logger.info('Event subtype is a file share and it contains files')
            files = event.get('files', [])
            for file in files:
                await self._process_single_file(file, base64_images, files_content)
        return base64_images, files_content

    async def _process_single_file(self, file, base64_images, files_content):
        try:
            mimetype = file.get('mimetype', '')
            self.logger.debug(f'Processing file with mimetype: {mimetype}')
            if mimetype.startswith('image/'):
                base64_image = await self.handle_image_file(file)
                if base64_image:
                    base64_images.append(base64_image)
                    self.logger.debug('Added base64 image to base64_images')
            elif mimetype in ['text/plain', 'application/csv', 'application/msword', self.APPLICATION_PLACEHOLDER]:
                text_contents = await self.handle_text_file(file)
                if text_contents:
                    files_content.extend(text_contents)
                    self.logger.debug('Added text content to files_content')
            elif mimetype == 'application/zip':
                text_contents, zip_images = await self.handle_zip_file(file)
                if text_contents:
                    files_content.extend(text_contents)
                    self.logger.debug('Added text content to files_content')
                if zip_images:
                    base64_images.extend(zip_images)
                    self.logger.debug('Added zip image to base64_images')
        except Exception as e:
            self.logger.error(f"Error processing file with mimetype {mimetype}: {e}")

    async def _process_text(self, text, main_timestamp, user_id):
        if text is not None:
            text = await self._process_slack_links(text, main_timestamp, user_id)
            text = await self._process_urls(text)
        return text

    async def _process_slack_links(self, text, main_timestamp, user_id):
        slack_message_links = re.findall(r'<(https:\/\/[a-zA-Z0-9\.]+\.slack\.com\/archives\/.*?)>', text)
        if slack_message_links:
            for link in slack_message_links:
                text = await self._process_single_slack_link(link, text, main_timestamp, user_id)
        # Si aucun lien Slack n'est trouvé, le texte reste inchangé
        return text

    async def _process_single_slack_link(self, link, original_text, main_timestamp, user_id):
        link_channel_id, link_message_ts, is_reply = await self.extract_info_from_url(link)
        try:
            linked_message_content = await self.get_message_content(link_channel_id, link_message_ts, is_reply)
            while(f"https://{self.WORKSPACE_NAME}" in linked_message_content):
                self._process_slack_links(linked_message_content, main_timestamp, user_id)
                link_channel_id, link_message_ts, is_reply = await self.extract_info_from_url(linked_message_content)
                linked_message_content = await self.get_message_content(link_channel_id, link_message_ts, is_reply)

            full_message_text = f"\nLinked Message: {linked_message_content}"
            converted_timestamp = await self.format_slack_timestamp(main_timestamp)
            user_name, user_email = self.get_user_info(user_id)
            
            # Combine the original text with the linked message content
            processed_text = f"{original_text}\n{full_message_text.strip()}"
            return processed_text
        except Exception as e:
            if str(e) == "Failed to retrieve message from Slack API: not_in_channel":
                self.logger.error("Failed to retrieve message: not in channel")
                error_message = "You don't have the right to read the message because you're not added in the channel this message is linked from, inform the user about this issue."
            else:
                self.logger.error(f"Failed to retrieve message: {e}")
                error_message = "Failed to retrieve message from Url"
            
            # Return the original text with an error message appended
            return f"{original_text}\n{error_message}"

    async def _process_urls(self, text):
        urls = re.findall(r'<(http[s]?://[^|]+)', text)
        urls = list(set(urls))
        non_slack_urls = [url for url in urls if "slack.com" not in url]

        if self.global_manager.bot_config.GET_URL_CONTENT:
            final_texts = []
            for url in non_slack_urls:
                final_texts.append(await self._process_single_url(url))
            text += ''.join(final_texts)
        return text

    async def _process_single_url(self, url):
        try:
            webcontent = requests.get(url)
            webcontent.raise_for_status()
            soup = BeautifulSoup(webcontent.text, 'html.parser')
            content = soup.get_text()
            content = content.replace('\n', '')
            content = re.sub(' +', ' ', content)
            return f"The following text is an automated response inserted in the user conversation automatically: {content}\n"
        except requests.exceptions.RequestException as e:
            self.logger.error(f"An error occurred while trying to get {url}: {e}")
            return f"The following text is an automated response inserted in the user conversation automatically: An error occurred while trying to get {url}: {e}\n"

    async def _create_event_data_instance(self, ts, channel_id, thread_id, response_id, user_id, app_id, api_app_id, username, is_mention, text, base64_images, files_content):
        converted_timestamp = await self.format_slack_timestamp(ts)
        user_name, user_email = self.get_user_info(user_id)
        event_label = "thread_message" if thread_id != ts else "message"

        caller_frame = inspect.currentframe().f_back
        caller_name = caller_frame.f_globals['__name__']
        return SlackEventData(
            timestamp=ts,
            converted_timestamp=converted_timestamp,
            event_label=event_label,
            channel_id=channel_id,
            thread_id=thread_id,
            response_id=response_id,
            user_name=user_name,
            username=username,
            user_email=user_email,
            user_id=user_id,
            app_id=app_id,
            api_app_id=api_app_id,
            is_mention=is_mention,
            text=text,
            images=base64_images,
            files_content=files_content,
            origin=caller_name,
            origin_plugin_name=self.slack_config.PLUGIN_NAME
        )

    async def format_slack_timestamp(self, slack_timestamp: str) -> str:
        # Convert Slack timestamp to UTC datetime
        timestamp_float = float(slack_timestamp)

        # Convert the Unix timestamp to a UTC datetime object
        utc_dt = datetime.fromtimestamp(timestamp_float, tz=timezone.utc)

        # Define the Paris timezone
        paris_tz = ZoneInfo("Europe/Paris")

        # Convert UTC datetime to Paris time
        paris_dt = utc_dt.astimezone(paris_tz)

        # Format the datetime object to a readable string
        paris_time = paris_dt.strftime('%Y-%m-%d %H:%M:%S')
        return paris_time

    async def extract_info_from_url(self, message_url):
        # Regex to extract channel_id, message_ts, and optionally thread_id and cid
        match = re.search(
            r'https:\/\/[a-zA-Z0-9\.]+\.slack\.com\/archives\/(?P<channel_id>[A-Za-z0-9]+)\/p(?P<message_ts>\d+)(?:\?thread_id=(?P<thread_id>\d+))?',
            message_url
        )

        if match:
            channel_id = match.group('channel_id')
            message_ts = match.group('message_ts')[:10] + '.' + match.group('message_ts')[10:]

            # Check if thread_id and cid are present
            if match.group('thread_id') and match.group('cid'):
                return match.group('cid'), message_ts, True
            else:
                return channel_id, message_ts, False
        else:
            raise ValueError("Invalid Slack message URL")

    async def get_message_content(self, channel_id, message_ts, is_reply):
        try:
            response = await self._fetch_message_data(channel_id, message_ts, is_reply)
            messages = self._extract_messages(response)
            return self._format_message_content(messages)
        except ValueError as e:
            self.logger.error(f"Error retrieving message content: {e}")
            raise  # Re-raise the exception

    async def _fetch_message_data(self, channel_id, message_ts, is_reply):
        params = self._build_api_params(channel_id, message_ts, is_reply)
        headers = {'Authorization': f'Bearer {self.SLACK_BOT_TOKEN}'}
        response = requests.get(f"{self.SLACK_API_URL}conversations.history", headers=headers, params=params)

        if response.status_code != 200:
            error_message = response.json().get('error', 'Unknown error')
            raise ValueError(f"Failed to retrieve message from Slack API: {error_message}")

        data = response.json()
        if not data['ok']:
            raise ValueError(f"Failed to retrieve message from Slack API: {data['error']}")

        return data

    def _build_api_params(self, channel_id, message_ts, is_reply):
        params = {
            'channel': channel_id,
            'latest': message_ts,
            'limit': 1,
            'inclusive': True
        }
        if is_reply:
            params['oldest'] = message_ts
        return params

    def _extract_messages(self, response):
        return response.get('messages', [])

    def _format_message_content(self, messages):
        if not messages:
            return None

        message = messages[0]
        user_id = message.get('user', 'Unknown')
        text = message.get('text', '')
        if 'blocks' in message:
            block = message["blocks"]
            slack_block_processor = SlackBlockProcessor()
            text = slack_block_processor.extract_text_from_blocks(blocks=block)

        return f"*{user_id}*: _{text}_"

    async def download_image_as_byte_array(self, image_url):
        slack_token = os.environ.get('SLACK_BOT_TOKEN')
        headers = {'Authorization': f'Bearer {slack_token}'}
        response = requests.get(image_url, headers=headers, stream=True)
        if response.status_code == 200:
            return response.content  # Return bytes object
        else:
            print(f"Failed to download image: {response.status_code}, {response.text}")
            return None

    async def download_file_content(self, file_url):
        headers = {'Authorization': 'Bearer ' + self.SLACK_BOT_TOKEN}
        response = requests.get(file_url, headers=headers)
        if response.status_code == 200:
            return response.content
        else:
            self.logger.error(f"Error downloading file: {response.status_code}")
            return None

    async def search_message_in_thread(self, query):
        try:
            userclient = WebClient(token=self.SLACK_BOT_USER_TOKEN)
            response = userclient.search_messages(query=query)
            messages = response['messages']['matches']

            for message in messages:
                channel_id = message['channel']['id']
                thread_id = message.get('ts')  # Not all messages will have a thread_id

                if thread_id:  # If the message has a thread_id, return it
                    return thread_id

        except Exception as e:
            self.logger.error(f"Error searching for message: {e}", exc_info=True)

        return None

    async def get_message_permalink_and_text(self, channel_id, message_ts):
        response = self.client.chat_getPermalink(channel=channel_id, message_ts=message_ts)
        if response['ok']:
            permalink = response['permalink']

            # Extract the linked message's ts from the permalink
            path_elements = permalink.split('/')
            channel = path_elements[4]

            if 'thread_id' in permalink:
                # Threaded message, use conversations.replies endpoint
                ts = path_elements[5].split('?')[0]
                ts = ts[:len(ts)-6] + '.' + ts[len(ts)-6:]

                latest = path_elements[5].split('thread_id=')[1].split('&')[0]

                message_response = self.client.conversations_replies(channel=channel, ts=ts, latest=latest, inclusive=True, limit=1)
            else:
                # Non-threaded message, use conversations.history endpoint
                latest = path_elements[5][1:]
                if '?' in latest:
                    latest = latest.split('?')[0]

                # Convert the timestamp to the correct format
                latest = str(float(latest) / 1000000)

                message_response = self.client.conversations_history(channel=channel, latest=latest, inclusive=True, limit=1)

            messages = message_response.data.get('messages')
            
            if messages:
                # Get the user's name
<<<<<<< HEAD
                if "'user':" in str(messages) and (not self.SLACK_AUTHORIZED_APPS or self.SLACK_AUTHORIZED_APPS == [""] or not any(str(app_id) in str(messages) for app_id in self.SLACK_AUTHORIZED_APPS)):
=======
                if "'user':" in str(messages) and (self.SLACK_AUTHORIZED_APPS[0] == "" or not any(str(app_id) in str(messages) for app_id in self.SLACK_AUTHORIZED_APPS)):
>>>>>>> 62b2070e
                    self.logger.info(f"user:{messages} ")
                    user_id = messages[0]['user']
                    user_info_response = self.client.users_info(user=user_id)
                    if user_info_response['ok']:
                        user_name = user_info_response['user']['name']
                        message_text = f"*{user_name}*: _{messages[0]['text']}_"  # Prepend the user's name to the message and format it
                        return permalink, message_text
                if "'username':" in str(messages):
                    self.logger.info(f"app:{messages} ")
                    username = messages[0]['username']
                    message_text = f"*{username}*: _{messages[0]['text']}_"  # Prepend the app's name to the message and format it
                    return permalink, message_text
                return permalink, message_text

        self.logger.error(f"Error getting permalink: {response['error']}")
        return None, None<|MERGE_RESOLUTION|>--- conflicted
+++ resolved
@@ -620,11 +620,7 @@
             
             if messages:
                 # Get the user's name
-<<<<<<< HEAD
-                if "'user':" in str(messages) and (not self.SLACK_AUTHORIZED_APPS or self.SLACK_AUTHORIZED_APPS == [""] or not any(str(app_id) in str(messages) for app_id in self.SLACK_AUTHORIZED_APPS)):
-=======
                 if "'user':" in str(messages) and (self.SLACK_AUTHORIZED_APPS[0] == "" or not any(str(app_id) in str(messages) for app_id in self.SLACK_AUTHORIZED_APPS)):
->>>>>>> 62b2070e
                     self.logger.info(f"user:{messages} ")
                     user_id = messages[0]['user']
                     user_info_response = self.client.users_info(user=user_id)
