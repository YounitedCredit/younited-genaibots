--- conflicted
+++ resolved
@@ -37,10 +37,7 @@
     GENERIC_REST_BEHAVIOR_PLUGIN_NAME: str
     GENERIC_REST_MESSAGE_URL: str
     GENERIC_REST_REACTION_URL: str
-<<<<<<< HEAD
     GENERIC_REST_BOT_ID: str
-=======
->>>>>>> 94ed92ba
 
 class GenericRestPlugin(UserInteractionsPluginBase):
     def __init__(self, global_manager: GlobalManager):
@@ -116,24 +113,15 @@
             # Get required keys from IncomingNotificationDataBase but exclude fields not expected in the incoming data
             required_keys = set(IncomingNotificationDataBase(
                 timestamp="", 
-<<<<<<< HEAD
-=======
-                converted_timestamp="",  # This is likely not in the incoming request data
->>>>>>> 94ed92ba
                 event_label="", 
                 channel_id="", 
                 thread_id="", 
                 response_id="", 
                 is_mention=False,  # This might also be set later in the process
                 text="", 
-<<<<<<< HEAD
                 origin="",
                 origin_plugin_name=""
             ).to_dict().keys()) - {'is_mention'}
-=======
-                origin=""
-            ).to_dict().keys()) - {'converted_timestamp', 'is_mention'}
->>>>>>> 94ed92ba
 
             # Check if all required keys are in data
             if not all(key in data for key in required_keys):
@@ -153,23 +141,16 @@
         return True
 
 
-<<<<<<< HEAD
     async def process_event_data(self, event_data : IncomingNotificationDataBase, headers, raw_body_str):
-=======
-    async def process_event_data(self, event_data, headers, raw_body_str):
->>>>>>> 94ed92ba
+
         try:
             validate_request = await self.validate_request(event_data, headers, raw_body_str)
 
             if validate_request:
                 try:
                     user_id = event_data.user_id
-<<<<<<< HEAD
                     channel_id = event_data.channel_id                    
-=======
-                    channel_id = event_data.channel_id
-                    event_data.converted_timestamp = await self.format_event_timestamp(event_data.response_id)
->>>>>>> 94ed92ba
+
                     self.logger.info(f"Valid <GENERIC_REST> request received from user {user_id} in channel {channel_id}, processing..")
                     await self.global_manager.user_interactions_behavior_dispatcher.process_interaction(
                         event_data=event_data.to_dict(),
@@ -203,14 +184,9 @@
         text =  f"[ref msg link]> | thread: `{event.channel_id}-{event.response_id}`"
         return text
 
-<<<<<<< HEAD
     async def upload_file(self, event: IncomingNotificationDataBase, file_content, filename, title, is_internal=False):
         pass
         #raise NotImplementedError("This method is not implemented yet.")
-=======
-    async def upload_file(self, event, file_content, filename, title):
-        raise NotImplementedError("This method is not implemented yet.")
->>>>>>> 94ed92ba
 
     async def add_reaction(self, event: IncomingNotificationDataBase, channel_id, timestamp, reaction_name):
         notification = OutgoingNotificationDataBase.from_incoming_notification_data(incoming_notification_data=event, event_type=OutgoingNotificationEventTypes.REACTION_ADD)
@@ -237,17 +213,9 @@
     
     async def request_to_notification_data(self, event_data: IncomingNotificationDataBase):
         if isinstance(event_data, IncomingNotificationDataBase):
-<<<<<<< HEAD
             return event_data
         else:
             notification_data = IncomingNotificationDataBase.from_dict(event_data)
-=======
-            event_data.converted_timestamp = await self.format_event_timestamp(event_data.timestamp)
-            return event_data
-        else:
-            notification_data = IncomingNotificationDataBase.from_dict(event_data)
-            notification_data.converted_timestamp = await self.format_event_timestamp(notification_data.timestamp)
->>>>>>> 94ed92ba
             return notification_data
 
     def format_trigger_genai_message(self, message):
@@ -277,4 +245,5 @@
         return None    
         
     def get_bot_id(self) -> str:
-        return self.rest_config.GENERIC_REST_BOT_ID+        return self.rest_config.GENERIC_REST_BOT_ID
+        pass
